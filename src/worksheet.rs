use super::{convert_bool, Chart, DataValidation, Format, FormatColor, Workbook, XlsxError};
use std::ffi::CString;
use std::convert::TryInto;

#[derive(Debug, Clone, PartialEq, PartialOrd)]
pub struct DateTime {
    pub year: i16,
    pub month: i8,
    pub day: i8,
    pub hour: i8,
    pub min: i8,
    pub second: f64,
}

impl DateTime {
    pub fn new(year: i16, month: i8, day: i8, hour: i8, min: i8, second: f64) -> DateTime {
        DateTime {
            year,
            month,
            day,
            hour,
            min,
            second,
        }
    }
}

impl Into<libxlsxwriter_sys::lxw_datetime> for &DateTime {
    fn into(self) -> libxlsxwriter_sys::lxw_datetime {
        libxlsxwriter_sys::lxw_datetime {
            year: self.year.into(),
            month: self.month.into(),
            day: self.day.into(),
            hour: self.hour.into(),
            min: self.min.into(),
            sec: self.second,
        }
    }
}

/// Options for modifying images inserted via [Worksheet.insert_image_opt()](struct.Worksheet.html#method.insert_image_opt).
#[derive(Debug, Clone, PartialEq, PartialOrd)]
pub struct ImageOptions {
    /// Offset from the left of the cell in pixels.
    pub x_offset: i32,
    /// Offset from the top of the cell in pixels.
    pub y_offset: i32,
    /// X scale of the image as a decimal.
    pub x_scale: f64,
    /// Y scale of the image as a decimal.
    pub y_scale: f64,
}

impl Into<libxlsxwriter_sys::lxw_image_options> for &ImageOptions {
    fn into(self) -> libxlsxwriter_sys::lxw_image_options {
        libxlsxwriter_sys::lxw_image_options {
            x_offset: self.x_offset,
            y_offset: self.y_offset,
            x_scale: self.x_scale,
            y_scale: self.y_scale,
<<<<<<< HEAD
            description: std::ptr::null_mut(),
            url: std::ptr::null_mut(),
            tip: std::ptr::null_mut(),
            object_position: 0,
=======
            object_position: 0,
            description: std::ptr::null_mut(),
            url: std::ptr::null_mut(),
            tip: std::ptr::null_mut(),
>>>>>>> 0a511463
        }
    }
}

#[derive(Debug, Clone, Copy, PartialEq, PartialOrd)]
pub enum PaperType {
    PrinterDefault,
    Letter,
    Tabloid,
    Ledger,
    Legal,
    Statement,
    Executive,
    A3,
    A4,
    A5,
    B4,
    B5,
    Folio,
    Quarto,
    Other(u8),
}

impl PaperType {
    fn value(self) -> u8 {
        let value = match self {
            PaperType::PrinterDefault => 0,
            PaperType::Letter => 1,
            PaperType::Tabloid => 3,
            PaperType::Ledger => 4,
            PaperType::Legal => 5,
            PaperType::Statement => 6,
            PaperType::Executive => 7,
            PaperType::A3 => 8,
            PaperType::A4 => 9,
            PaperType::A5 => 11,
            PaperType::B4 => 12,
            PaperType::B5 => 13,
            PaperType::Folio => 14,
            PaperType::Quarto => 15,
            PaperType::Other(x) => x.into(),
        };
        value as u8
    }
}

#[derive(Debug, Clone, PartialEq, PartialOrd)]
pub struct HeaderFooterOptions {
    pub margin: f64,
}

impl Into<libxlsxwriter_sys::lxw_header_footer_options> for &HeaderFooterOptions {
    fn into(self) -> libxlsxwriter_sys::lxw_header_footer_options {
        libxlsxwriter_sys::lxw_header_footer_options {
            margin: self.margin,
        }
    }
}

#[derive(Debug, Copy, Clone, PartialEq, PartialOrd)]
pub enum GridLines {
    HideAllGridLines,
    ShowScreenGridLines,
    ShowPrintGridLines,
    ShowAllGridLines,
}

impl GridLines {
    fn value(self) -> u8 {
        let value = match self {
            GridLines::HideAllGridLines => libxlsxwriter_sys::lxw_gridlines_LXW_HIDE_ALL_GRIDLINES,
            GridLines::ShowScreenGridLines => {
                libxlsxwriter_sys::lxw_gridlines_LXW_SHOW_SCREEN_GRIDLINES
            }
            GridLines::ShowPrintGridLines => {
                libxlsxwriter_sys::lxw_gridlines_LXW_SHOW_PRINT_GRIDLINES
            }
            GridLines::ShowAllGridLines => libxlsxwriter_sys::lxw_gridlines_LXW_SHOW_ALL_GRIDLINES,
        };
        value as u8
    }
}

#[derive(Debug, Copy, Clone, PartialEq, PartialOrd)]
pub struct Protection {
    pub no_select_locked_cells: bool,
    pub no_select_unlocked_cells: bool,
    pub format_cells: bool,
    pub format_columns: bool,
    pub format_rows: bool,
    pub insert_columns: bool,
    pub insert_rows: bool,
    pub insert_hyperlinks: bool,
    pub delete_columns: bool,
    pub delete_rows: bool,
    pub sort: bool,
    pub autofilter: bool,
    pub pivot_tables: bool,
    pub scenarios: bool,
    pub objects: bool,
    pub no_content: bool,
    pub no_objects: bool,
}

impl Protection {
    pub fn new() -> Protection {
        Protection {
            no_select_locked_cells: true,
            no_select_unlocked_cells: true,
            format_cells: false,
            format_columns: false,
            format_rows: false,
            insert_columns: false,
            insert_rows: false,
            insert_hyperlinks: false,
            delete_columns: false,
            delete_rows: false,
            sort: false,
            autofilter: false,
            pivot_tables: false,
            scenarios: false,
            objects: false,
            no_content: false,
            no_objects: false,
        }
    }
}

impl Default for Protection {
    fn default() -> Self {
        Protection::new()
    }
}

impl Into<libxlsxwriter_sys::lxw_protection> for &Protection {
    fn into(self) -> libxlsxwriter_sys::lxw_protection {
        libxlsxwriter_sys::lxw_protection {
            no_select_locked_cells: convert_bool(self.no_select_locked_cells),
            no_select_unlocked_cells: convert_bool(self.no_select_unlocked_cells),
            format_cells: convert_bool(self.format_cells),
            format_columns: convert_bool(self.format_columns),
            format_rows: convert_bool(self.format_rows),
            insert_columns: convert_bool(self.insert_columns),
            insert_rows: convert_bool(self.insert_rows),
            insert_hyperlinks: convert_bool(self.insert_hyperlinks),
            delete_columns: convert_bool(self.delete_columns),
            delete_rows: convert_bool(self.delete_rows),
            sort: convert_bool(self.sort),
            autofilter: convert_bool(self.autofilter),
            pivot_tables: convert_bool(self.pivot_tables),
            scenarios: convert_bool(self.scenarios),
            objects: convert_bool(self.objects),
            no_content: convert_bool(self.no_content),
            no_objects: convert_bool(self.no_objects),
        }
    }
}

/// Integer data type to represent a row value. Equivalent to `u32`.
///
/// The maximum row in Excel is 1,048,576.
pub type WorksheetCol = libxlsxwriter_sys::lxw_col_t;

/// Integer data type to represent a column value. Equivalent to `u16`.
///
/// The maximum column in Excel is 16,384.
pub type WorksheetRow = libxlsxwriter_sys::lxw_row_t;
pub type CommentOptions = libxlsxwriter_sys::lxw_comment_options;
pub type RowColOptions = libxlsxwriter_sys::lxw_row_col_options;

/// The Worksheet object represents an Excel worksheet. It handles operations such as writing data to cells or formatting worksheet layout.
///
/// A Worksheet object isn't created directly. Instead a worksheet is created by calling the `workbook.add_worksheet()` function from a [Workbook](struct.Workbook.html) object:
/// ```rust
/// use xlsxwriter::*;
/// # fn main() { let _ = run(); }
/// # fn run() -> Result<(), XlsxError> {
/// let workbook = Workbook::new("test-worksheet.xlsx");
/// let mut worksheet = workbook.add_worksheet(None)?;
/// worksheet.write_string(0, 0, "Hello, excel", None)?;
/// workbook.close()
/// # }
/// ```
/// Please read [original libxlsxwriter document](https://libxlsxwriter.github.io/worksheet_8h.html) for description missing functions.
/// Most of this document is based on libxlsxwriter document.
pub struct Worksheet<'a> {
    pub(crate) _workbook: &'a Workbook,
    pub(crate) worksheet: *mut libxlsxwriter_sys::lxw_worksheet,
}

impl<'a> Worksheet<'a> {
    /// This function writes the comment of a cell
    /// ```rust
    /// # use xlsxwriter::*;
    /// # fn main() { let _ = run(); }
    /// # fn run() -> Result<(), XlsxError> {
    /// # let workbook = Workbook::new("test-worksheet_write_comment-1.xlsx");
    /// # let mut worksheet = workbook.add_worksheet(None)?;
    /// worksheet.write_comment(0, 0, "This is some comment text")?;
    /// worksheet.write_comment(1, 0, "This cell also has a comment")?;
    /// # workbook.close()
    /// # }
    /// ```
    pub fn write_comment(
        &mut self,
        row: WorksheetRow,
        col: WorksheetCol,
        text: &str,
    ) -> Result<(), XlsxError> {
        unsafe {
            let result = libxlsxwriter_sys::worksheet_write_comment(
                self.worksheet,
                row,
                col,
                CString::new(text).unwrap().as_c_str().as_ptr(),
            );
            if result == libxlsxwriter_sys::lxw_error_LXW_NO_ERROR {
                Ok(())
            } else {
                Err(XlsxError::new(result))
            }
        }
    }

    pub fn write_comment_opt(
        &mut self,
        row: WorksheetRow,
        col: WorksheetCol,
        text: &str,
        options: &mut CommentOptions,
    ) -> Result<(), XlsxError> {
        unsafe {
            let result = libxlsxwriter_sys::worksheet_write_comment_opt(
                self.worksheet,
                row,
                col,
                CString::new(text).unwrap().as_c_str().as_ptr(),
                options,
            );
            if result == libxlsxwriter_sys::lxw_error_LXW_NO_ERROR {
                Ok(())
            } else {
                Err(XlsxError::new(result))
            }
        }
    }

    /// This function writes numeric types to the cell specified by row and column:
    /// ```rust
    /// # use xlsxwriter::*;
    /// # fn main() { let _ = run(); }
    /// # fn run() -> Result<(), XlsxError> {
    /// # let workbook = Workbook::new("test-worksheet_write_number-1.xlsx");
    /// # let mut worksheet = workbook.add_worksheet(None)?;
    /// worksheet.write_number(0, 0, 123456.0, None)?;
    /// worksheet.write_number(1, 0, 2.3451, None)?;
    /// # workbook.close()
    /// # }
    /// ```
    /// ![Result Image](https://github.com/informationsea/xlsxwriter-rs/raw/master/images/test-worksheet-write_number-1.png)
    ///
    /// The native data type for all numbers in Excel is a IEEE-754 64-bit double-precision floating point, which is also the default type used by worksheet_write_number.
    ///
    /// The format parameter is used to apply formatting to the cell. This parameter can be `None` to indicate no formatting or it can be a Format object.
    ///
    /// ```rust
    /// # use xlsxwriter::*;
    /// # fn main() { let _ = run(); }
    /// # fn run() -> Result<(), XlsxError> {
    /// # let workbook = Workbook::new("test-worksheet_write_number-2.xlsx");
    /// let format = workbook.add_format()
    ///     .set_num_format("$#,##0.00");
    /// # let mut worksheet = workbook.add_worksheet(None)?;
    /// worksheet.write_number(0, 0, 1234.567, Some(&format))?;
    /// # workbook.close()
    /// # }
    /// ```
    /// ![Result Image](https://github.com/informationsea/xlsxwriter-rs/raw/master/images/test-worksheet-write_number-2.png)
    ///
    /// ### Note
    /// Excel doesn't support NaN, Inf or -Inf as a number value. If you are writing data that contains these values then your application should convert them to a string or handle them in some other way.
    pub fn write_number(
        &mut self,
        row: WorksheetRow,
        col: WorksheetCol,
        number: f64,
        format: Option<&Format>,
    ) -> Result<(), XlsxError> {
        unsafe {
            let result = libxlsxwriter_sys::worksheet_write_number(
                self.worksheet,
                row,
                col,
                number,
                format.map(|x| x.format).unwrap_or(std::ptr::null_mut()),
            );
            if result == libxlsxwriter_sys::lxw_error_LXW_NO_ERROR {
                Ok(())
            } else {
                Err(XlsxError::new(result))
            }
        }
    }

    /// This function writes a string to the cell specified by row and column:
    /// ```rust
    /// # use xlsxwriter::*;
    /// # fn main() { let _ = run(); }
    /// # fn run() -> Result<(), XlsxError> {
    /// # let workbook = Workbook::new("test-worksheet_write_string-1.xlsx");
    /// # let mut worksheet = workbook.add_worksheet(None)?;
    /// worksheet.write_string(0, 0, "This phrase is English!", None)?;
    /// # workbook.close()
    /// # }
    /// ```
    /// ![Result Image](https://github.com/informationsea/xlsxwriter-rs/raw/master/images/test-worksheet-write_string-1.png)
    ///
    /// The format parameter is used to apply formatting to the cell. This parameter can be `None` to indicate no formatting or it can be a Format object:
    ///
    /// ```rust
    /// # use xlsxwriter::*;
    /// # fn main() { let _ = run(); }
    /// # fn run() -> Result<(), XlsxError> {
    /// # let workbook = Workbook::new("test-worksheet_write_string-2.xlsx");
    /// let format = workbook.add_format()
    ///     .set_bold();
    /// # let mut worksheet = workbook.add_worksheet(None)?;
    /// worksheet.write_string(0, 0, "This phrase is Bold!", Some(&format))?;
    /// # workbook.close()
    /// # }
    /// ```
    /// ![Result Image](https://github.com/informationsea/xlsxwriter-rs/raw/master/images/test-worksheet-write_string-2.png)
    ///
    /// Unicode strings are supported in UTF-8 encoding.
    /// ```rust
    /// # use xlsxwriter::*;
    /// # fn main() { let _ = run(); }
    /// # fn run() -> Result<(), XlsxError> {
    /// # let workbook = Workbook::new("test-worksheet_write_string-3.xlsx");
    /// # let mut worksheet = workbook.add_worksheet(None)?;
    /// worksheet.write_string(0, 0, "こんにちは、世界！", None)?;
    /// # workbook.close()
    /// # }
    /// ```
    /// ![Result Image](https://github.com/informationsea/xlsxwriter-rs/raw/master/images/test-worksheet-write_string-3.png)
    pub fn write_string(
        &mut self,
        row: WorksheetRow,
        col: WorksheetCol,
        text: &str,
        format: Option<&Format>,
    ) -> Result<(), XlsxError> {
        unsafe {
            let result = libxlsxwriter_sys::worksheet_write_string(
                self.worksheet,
                row,
                col,
                CString::new(text).unwrap().as_c_str().as_ptr(),
                format.map(|x| x.format).unwrap_or(std::ptr::null_mut()),
            );
            if result == libxlsxwriter_sys::lxw_error_LXW_NO_ERROR {
                Ok(())
            } else {
                Err(XlsxError::new(result))
            }
        }
    }

    /// This function writes a formula or function to the cell specified by row and column:
    /// ```rust
    /// # use xlsxwriter::*;
    /// # fn main() { let _ = run(); }
    /// # fn run() -> Result<(), XlsxError> {
    /// # let workbook = Workbook::new("test-worksheet_write_formula-1.xlsx");
    /// # let mut worksheet = workbook.add_worksheet(None)?;
    /// worksheet.write_formula(0, 0, "=B3 + 6", None)?;
    /// worksheet.write_formula(1, 0, "=SIN(PI()/4)", None)?;
    /// worksheet.write_formula(2, 0, "=SUM(A1:A2)", None)?;
    /// worksheet.write_formula(3, 0, "=IF(A3>1,\"Yes\", \"No\")", None)?;
    /// worksheet.write_formula(4, 0, "=AVERAGE(1, 2, 3, 4)", None)?;
    /// worksheet.write_formula(5, 0, "=DATEVALUE(\"1-Jan-2013\")", None)?;
    /// # workbook.close()
    /// # }
    /// ```
    /// ![Result Image](https://github.com/informationsea/xlsxwriter-rs/raw/master/images/test-worksheet-write_formula-1.png)
    ///
    /// The `format` parameter is used to apply formatting to the cell. This parameter can be `None` to indicate no formatting or it can be a Format object.
    ///
    /// Libxlsxwriter doesn't calculate the value of a formula and instead stores a default value of `0`. The correct formula result is displayed in Excel, as shown in the example above, since it recalculates the formulas when it loads the file. For cases where this is an issue see the `write_formula_num()` function and the discussion in that section.
    ///
    /// Formulas must be written with the US style separator/range operator which is a comma (not semi-colon). Therefore a formula with multiple values should be written as follows:
    /// ```rust
    /// # use xlsxwriter::*;
    /// # fn main() { let _ = run(); }
    /// # fn run() -> Result<(), XlsxError> {
    /// # let workbook = Workbook::new("test-worksheet_write_formula-2.xlsx");
    /// # let mut worksheet = workbook.add_worksheet(None)?;
    /// // OK
    /// worksheet.write_formula(0, 0, "=SUM(1, 2, 3)", None)?;
    /// // NO. Error on load.
    /// worksheet.write_formula(1, 0, "=SUM(1; 2; 3)", None)?;
    /// # workbook.close()
    /// # }
    /// ```
    /// See also [Working with Formulas](https://libxlsxwriter.github.io/working_with_formulas.html).
    pub fn write_formula(
        &mut self,
        row: WorksheetRow,
        col: WorksheetCol,
        formula: &str,
        format: Option<&Format>,
    ) -> Result<(), XlsxError> {
        unsafe {
            let result = libxlsxwriter_sys::worksheet_write_formula(
                self.worksheet,
                row,
                col,
                CString::new(formula).unwrap().as_c_str().as_ptr(),
                format.map(|x| x.format).unwrap_or(std::ptr::null_mut()),
            );
            if result == libxlsxwriter_sys::lxw_error_LXW_NO_ERROR {
                Ok(())
            } else {
                Err(XlsxError::new(result))
            }
        }
    }

    /// This function writes an array formula to a cell range. In Excel an array formula is a formula that performs a calculation on a set of values.
    /// In Excel an array formula is indicated by a pair of braces around the formula: `{=SUM(A1:B1*A2:B2)}`.
    ///
    /// Array formulas can return a single value or a range or values. For array formulas that return a range of values you must specify the range that the return values will be written to. This is why this function has first_ and last_ row/column parameters:
    /// ```rust
    /// # use xlsxwriter::*;
    /// # fn main() { let _ = run(); }
    /// # fn run() -> Result<(), XlsxError> {
    /// # let workbook = Workbook::new("test-worksheet_write_array_formula-1.xlsx");
    /// # let mut worksheet = workbook.add_worksheet(None)?;
    /// worksheet.write_array_formula(4, 0, 6, 0, "{=TREND(C5:C7,B5:B7)}", None)?;
    /// # workbook.close()
    /// # }
    /// ```
    /// If the array formula returns a single value then the first_ and last_ parameters should be the same:
    /// ```rust
    /// # use xlsxwriter::*;
    /// # fn main() { let _ = run(); }
    /// # fn run() -> Result<(), XlsxError> {
    /// # let workbook = Workbook::new("test-worksheet_write_array_formula-2.xlsx");
    /// # let mut worksheet = workbook.add_worksheet(None)?;
    /// worksheet.write_array_formula(1, 0, 1, 0, "{=SUM(B1:C1*B2:C2)}", None)?;
    /// # workbook.close()
    /// # }
    /// ```
    pub fn write_array_formula(
        &mut self,
        first_row: WorksheetRow,
        first_col: WorksheetCol,
        last_row: WorksheetRow,
        last_col: WorksheetCol,
        formula: &str,
        format: Option<&Format>,
    ) -> Result<(), XlsxError> {
        unsafe {
            let result = libxlsxwriter_sys::worksheet_write_array_formula(
                self.worksheet,
                first_row,
                first_col,
                last_row,
                last_col,
                CString::new(formula).unwrap().as_c_str().as_ptr(),
                format.map(|x| x.format).unwrap_or(std::ptr::null_mut()),
            );
            if result == libxlsxwriter_sys::lxw_error_LXW_NO_ERROR {
                Ok(())
            } else {
                Err(XlsxError::new(result))
            }
        }
    }

    /// This function can be used to write a date or time to the cell specified by row and column:
    /// ```rust
    /// use xlsxwriter::*;
    /// # fn main() { let _ = run(); }
    /// # fn run() -> Result<(), XlsxError> {
    /// # let workbook = Workbook::new("test-worksheet_write_datetime-1.xlsx");
    /// # let mut worksheet = workbook.add_worksheet(None)?;
    /// let datetime = DateTime::new(2013, 2, 28, 12, 0, 0.0);
    /// let datetime_format = workbook.add_format()
    ///     .set_num_format("mmm d yyyy hh:mm AM/PM");
    /// worksheet.write_datetime(1, 0, &datetime, Some(&datetime_format))?;
    /// # workbook.close()
    /// # }
    /// ```
    /// ![Result Image](https://github.com/informationsea/xlsxwriter-rs/raw/master/images/test-worksheet-write_datetime-1.png)
    ///
    /// The `format` parameter should be used to apply formatting to the cell using a [Format](struct.Format.html) object as shown above. Without a date format the datetime will appear as a number only.
    ///
    /// See [Working with Dates and Times](https://libxlsxwriter.github.io/working_with_dates.html) for more information about handling dates and times in libxlsxwriter.
    pub fn write_datetime(
        &mut self,
        row: WorksheetRow,
        col: WorksheetCol,
        datetime: &DateTime,
        format: Option<&Format>,
    ) -> Result<(), XlsxError> {
        unsafe {
            let mut xls_datetime: libxlsxwriter_sys::lxw_datetime = datetime.into();
            let result = libxlsxwriter_sys::worksheet_write_datetime(
                self.worksheet,
                row,
                col,
                &mut xls_datetime,
                format.map(|x| x.format).unwrap_or(std::ptr::null_mut()),
            );
            if result == libxlsxwriter_sys::lxw_error_LXW_NO_ERROR {
                Ok(())
            } else {
                Err(XlsxError::new(result))
            }
        }
    }

    /// This function is used to write a URL/hyperlink to a worksheet cell specified by row and column.
    /// The format parameter is used to apply formatting to the cell. This parameter can be `None` to indicate no formatting or it can be a [Format](struct.Format.html) object. The typical worksheet format for a hyperlink is a blue underline:
    /// ```rust
    /// # use xlsxwriter::*;
    /// # fn main() { let _ = run(); }
    /// # fn run() -> Result<(), XlsxError> {
    /// # let workbook = Workbook::new("test-worksheet_write_url-1.xlsx");
    /// # let mut worksheet = workbook.add_worksheet(None)?;
    /// let url_format = workbook.add_format()
    ///     .set_underline(FormatUnderline::Single).set_font_color(FormatColor::Blue);
    /// worksheet.write_url(0, 0, "http://libxlsxwriter.github.io", Some(&url_format))?;
    /// # workbook.close()
    /// # }
    /// ```
    ///
    /// The usual web style URI's are supported: `http://`, `https://`, `ftp://` and `mailto:` :
    /// ```rust
    /// # use xlsxwriter::*;
    /// # fn main() { let _ = run(); }
    /// # fn run() -> Result<(), XlsxError> {
    /// # let workbook = Workbook::new("test-worksheet_write_url-2.xlsx");
    /// # let mut worksheet = workbook.add_worksheet(None)?;
    /// # let mut url_format = workbook.add_format()
    /// #   .set_underline(FormatUnderline::Single).set_font_color(FormatColor::Blue);
    /// worksheet.write_url(0, 0, "ftp://www.python.org/", Some(&url_format))?;
    /// worksheet.write_url(1, 0, "http://www.python.org/", Some(&url_format))?;
    /// worksheet.write_url(2, 0, "https://www.python.org/", Some(&url_format))?;
    /// worksheet.write_url(3, 0, "mailto:foo@example.com", Some(&url_format))?;
    /// # workbook.close()
    /// # }
    /// ```
    ///
    /// An Excel hyperlink is comprised of two elements: the displayed string and the non-displayed link. By default the displayed string is the same as the link. However, it is possible to overwrite it with any other libxlsxwriter type using the appropriate `Worksheet.write_*()` function. The most common case is to overwrite the displayed link text with another string:
    /// ```rust
    /// # use xlsxwriter::*;
    /// # fn main() { let _ = run(); }
    /// # fn run() -> Result<(), XlsxError> {
    /// # let workbook = Workbook::new("test-worksheet_write_url-3.xlsx");
    /// # let mut worksheet = workbook.add_worksheet(None)?;
    /// # let mut url_format = workbook.add_format()
    /// #   .set_underline(FormatUnderline::Single).set_font_color(FormatColor::Blue);
    /// worksheet.write_url(0, 0, "http://libxlsxwriter.github.io", Some(&url_format))?;
    /// worksheet.write_string(0, 0, "Read the documentation.", Some(&url_format))?;
    /// # workbook.close()
    /// # }
    /// ```
    ///
    /// Two local URIs are supported: `internal:` and `external:`. These are used for hyperlinks to internal worksheet references or external workbook and worksheet references:
    /// ```rust
    /// # use xlsxwriter::*;
    /// # fn main() { let _ = run(); }
    /// # fn run() -> Result<(), XlsxError> {
    /// # let workbook = Workbook::new("test-worksheet_write_url-4.xlsx");
    /// # let mut worksheet = workbook.add_worksheet(None)?;
    /// # let mut worksheet2 = workbook.add_worksheet(None)?;
    /// # let mut worksheet3 = workbook.add_worksheet(Some("Sales Data"))?;
    /// # let mut url_format = workbook.add_format()
    /// #   .set_underline(FormatUnderline::Single).set_font_color(FormatColor::Blue);
    /// worksheet.write_url(0, 0, "internal:Sheet2!A1", Some(&url_format))?;
    /// worksheet.write_url(1, 0, "internal:Sheet2!B2", Some(&url_format))?;
    /// worksheet.write_url(2, 0, "internal:Sheet2!A1:B2", Some(&url_format))?;
    /// worksheet.write_url(3, 0, "internal:'Sales Data'!A1", Some(&url_format))?;
    /// worksheet.write_url(4, 0, "external:c:\\temp\\foo.xlsx", Some(&url_format))?;
    /// worksheet.write_url(5, 0, "external:c:\\foo.xlsx#Sheet2!A1", Some(&url_format))?;
    /// worksheet.write_url(6, 0, "external:..\\foo.xlsx", Some(&url_format))?;
    /// worksheet.write_url(7, 0, "external:..\\foo.xlsx#Sheet2!A1", Some(&url_format))?;
    /// worksheet.write_url(8, 0, "external:\\\\NET\\share\\foo.xlsx", Some(&url_format))?;
    /// # workbook.close()
    /// # }
    /// ```
    pub fn write_url(
        &mut self,
        row: WorksheetRow,
        col: WorksheetCol,
        url: &str,
        format: Option<&Format>,
    ) -> Result<(), XlsxError> {
        unsafe {
            let result = libxlsxwriter_sys::worksheet_write_url(
                self.worksheet,
                row,
                col,
                CString::new(url).unwrap().as_c_str().as_ptr(),
                format.map(|x| x.format).unwrap_or(std::ptr::null_mut()),
            );
            if result == libxlsxwriter_sys::lxw_error_LXW_NO_ERROR {
                Ok(())
            } else {
                Err(XlsxError::new(result))
            }
        }
    }

    /// Write an Excel boolean to the cell specified by row and column:
    /// ```rust
    /// # use xlsxwriter::*;
    /// # fn main() { let _ = run(); }
    /// # fn run() -> Result<(), XlsxError> {
    /// # let workbook = Workbook::new("test-worksheet_write_boolean-1.xlsx");
    /// # let mut worksheet = workbook.add_worksheet(None)?;
    /// worksheet.write_boolean(0, 0, true, None)?;
    /// worksheet.write_boolean(1, 0, false, None)?;
    /// # workbook.close()
    /// # }
    /// ```
    pub fn write_boolean(
        &mut self,
        row: WorksheetRow,
        col: WorksheetCol,
        value: bool,
        format: Option<&Format>,
    ) -> Result<(), XlsxError> {
        unsafe {
            let result = libxlsxwriter_sys::worksheet_write_boolean(
                self.worksheet,
                row,
                col,
                if value { 1 } else { 0 },
                format.map(|x| x.format).unwrap_or(std::ptr::null_mut()),
            );
            if result == libxlsxwriter_sys::lxw_error_LXW_NO_ERROR {
                Ok(())
            } else {
                Err(XlsxError::new(result))
            }
        }
    }

    /// Write a blank cell specified by row and column:
    /// ```rust
    /// # use xlsxwriter::*;
    /// # fn main() { let _ = run(); }
    /// # fn run() -> Result<(), XlsxError> {
    /// # let workbook = Workbook::new("test-worksheet_write_blank-1.xlsx");
    /// # let mut worksheet = workbook.add_worksheet(None)?;
    /// # let mut url_format = workbook.add_format()
    /// #   .set_underline(FormatUnderline::Single).set_font_color(FormatColor::Blue);
    /// worksheet.write_blank(1, 1, Some(&url_format));
    /// # workbook.close()
    /// # }
    /// ```
    /// This function is used to add formatting to a cell which doesn't contain a string or number value.
    ///
    /// Excel differentiates between an "Empty" cell and a "Blank" cell. An Empty cell is a cell which doesn't contain data or formatting whilst a Blank cell doesn't contain data but does contain formatting. Excel stores Blank cells but ignores Empty cells.
    ///
    /// As such, if you write an empty cell without formatting it is ignored.
    pub fn write_blank(
        &mut self,
        row: WorksheetRow,
        col: WorksheetCol,
        format: Option<&Format>,
    ) -> Result<(), XlsxError> {
        unsafe {
            let result = libxlsxwriter_sys::worksheet_write_blank(
                self.worksheet,
                row,
                col,
                format.map(|x| x.format).unwrap_or(std::ptr::null_mut()),
            );
            if result == libxlsxwriter_sys::lxw_error_LXW_NO_ERROR {
                Ok(())
            } else {
                Err(XlsxError::new(result))
            }
        }
    }

    /// Write a blank cell specified by row and column:
    /// ```rust
    /// # use xlsxwriter::*;
    /// # fn main() { let _ = run(); }
    /// # fn run() -> Result<(), XlsxError> {
    /// # let workbook = Workbook::new("test-worksheet_write_blank-1.xlsx");
    /// # let mut worksheet = workbook.add_worksheet(None)?;
    /// # let mut url_format = workbook.add_format()
    /// #   .set_underline(FormatUnderline::Single).set_font_color(FormatColor::Blue);
    /// worksheet.write_blank(1, 1, Some(&url_format));
    /// # workbook.close()
    /// # }
    /// ```
    /// This function is used to add formatting to a cell which doesn't contain a string or number value.
    ///
    /// Excel differentiates between an "Empty" cell and a "Blank" cell. An Empty cell is a cell which doesn't contain data or formatting whilst a Blank cell doesn't contain data but does contain formatting. Excel stores Blank cells but ignores Empty cells.
    ///
    /// As such, if you write an empty cell without formatting it is ignored.
    #[allow(clippy::too_many_arguments)]
    pub fn write_formula_num(
        &mut self,
        row: WorksheetRow,
        col: WorksheetCol,
        formula: &str,
        format: Option<&Format>,
        number: f64,
    ) -> Result<(), XlsxError> {
        unsafe {
            let result = libxlsxwriter_sys::worksheet_write_formula_num(
                self.worksheet,
                row,
                col,
                CString::new(formula).unwrap().as_c_str().as_ptr(),
                format.map(|x| x.format).unwrap_or(std::ptr::null_mut()),
                number,
            );
            if result == libxlsxwriter_sys::lxw_error_LXW_NO_ERROR {
                Ok(())
            } else {
                Err(XlsxError::new(result))
            }
        }
    }

    /// This function is used to write strings with multiple formats. For example to write the string 'This is bold and this is italic' you would use the following:
    /// ```rust
    /// # use xlsxwriter::*;
    /// # fn main() { let _ = run(); }
    /// # fn run() -> Result<(), XlsxError> {
    /// # let workbook = Workbook::new("test-worksheet_write_richtext-1.xlsx");
    /// # let mut worksheet = workbook.add_worksheet(None)?;
    /// let mut bold = workbook.add_format()
    ///     .set_bold();
    /// let mut italic = workbook.add_format()
    ///     .set_italic();
    /// worksheet.write_rich_string(
    ///     0, 0,
    ///     &[
    ///         ("This is ", None),
    ///         ("bold", Some(&bold)),
    ///         (" and this is ", None),
    ///         ("italic", Some(&italic))
    ///     ],
    ///     None
    /// )?;
    /// # workbook.close()
    /// # }
    /// ```
    /// ![Result Image](https://github.com/informationsea/xlsxwriter-rs/raw/master/images/test-worksheet-write_richtext-1.png)
    ///
    /// The basic rule is to break the string into fragments and put a lxw_format object before the fragment that you want to format. So if we look at the above example again:
    ///
    /// This is **bold** and this is *italic*
    ///
    /// The would be broken down into 4 fragments:
    /// ```text
    /// default: |This is |
    /// bold:    |bold|
    /// default: | and this is |
    /// italic:  |italic|
    /// ```
    /// This in then converted to the tuple fragments shown in the example above. For the default format we use None.
    ///
    /// ### Note
    ///  Excel doesn't allow the use of two consecutive formats in a rich string or an empty string fragment. For either of these conditions a warning is raised and the input to `worksheet.write_rich_string()` is ignored.
    pub fn write_rich_string(
        &mut self,
        row: WorksheetRow,
        col: WorksheetCol,
        text: &[(&str, Option<&Format>)],
        format: Option<&Format>,
    ) -> Result<(), XlsxError> {
        let mut c_str: Vec<Vec<u8>> = text
            .iter()
            .map(|x| {
                CString::new(x.0)
                    .unwrap()
                    .as_c_str()
                    .to_bytes_with_nul()
                    .to_vec()
            })
            .collect();

        let mut rich_text: Vec<_> = text
            .iter()
            .zip(c_str.iter_mut())
            .map(|(x, y)| libxlsxwriter_sys::lxw_rich_string_tuple {
                format: x.1.map(|z| z.format).unwrap_or(std::ptr::null_mut()),
                string: y.as_mut_ptr() as *mut i8,
            })
            .collect();
        let mut rich_text_ptr: Vec<*mut libxlsxwriter_sys::lxw_rich_string_tuple> = rich_text
            .iter_mut()
            .map(|x| x as *mut libxlsxwriter_sys::lxw_rich_string_tuple)
            .collect();
        rich_text_ptr.push(std::ptr::null_mut());

        unsafe {
            let result = libxlsxwriter_sys::worksheet_write_rich_string(
                self.worksheet,
                row,
                col,
                rich_text_ptr.as_mut_ptr(),
                format.map(|x| x.format).unwrap_or(std::ptr::null_mut()),
            );
            if result == libxlsxwriter_sys::lxw_error_LXW_NO_ERROR {
                Ok(())
            } else {
                Err(XlsxError::new(result))
            }
        }
    }

    pub fn set_row(
        &mut self,
        row: WorksheetRow,
        height: f64,
        format: Option<&Format>,
    ) -> Result<(), XlsxError> {
        unsafe {
            let result = libxlsxwriter_sys::worksheet_set_row(
                self.worksheet,
                row,
                height,
                format.map(|x| x.format).unwrap_or(std::ptr::null_mut()),
            );
            if result == libxlsxwriter_sys::lxw_error_LXW_NO_ERROR {
                Ok(())
            } else {
                Err(XlsxError::new(result))
            }
        }
    }

    pub fn set_row_opt(
        &mut self,
        row: WorksheetRow,
        height: f64,
        format: Option<&Format>,
        options: &mut RowColOptions,
    ) -> Result<(), XlsxError> {
        unsafe {
            let result = libxlsxwriter_sys::worksheet_set_row_opt(
                self.worksheet,
                row,
                height,
                format.map(|x| x.format).unwrap_or(std::ptr::null_mut()),
                options,
            );
            if result == libxlsxwriter_sys::lxw_error_LXW_NO_ERROR {
                Ok(())
            } else {
                Err(XlsxError::new(result))
            }
        }
    }

    pub fn set_column(
        &mut self,
        first_col: WorksheetCol,
        last_col: WorksheetCol,
        height: f64,
        format: Option<&Format>,
    ) -> Result<(), XlsxError> {
        unsafe {
            let result = libxlsxwriter_sys::worksheet_set_column(
                self.worksheet,
                first_col,
                last_col,
                height,
                format.map(|x| x.format).unwrap_or(std::ptr::null_mut()),
            );
            if result == libxlsxwriter_sys::lxw_error_LXW_NO_ERROR {
                Ok(())
            } else {
                Err(XlsxError::new(result))
            }
        }
    }

    pub fn set_column_opt(
        &mut self,
        first_col: WorksheetCol,
        last_col: WorksheetCol,
        height: f64,
        format: Option<&Format>,
        options: &mut RowColOptions,
    ) -> Result<(), XlsxError> {
        unsafe {
            let result = libxlsxwriter_sys::worksheet_set_column_opt(
                self.worksheet,
                first_col,
                last_col,
                height,
                format.map(|x| x.format).unwrap_or(std::ptr::null_mut()),
                options,
            );
            if result == libxlsxwriter_sys::lxw_error_LXW_NO_ERROR {
                Ok(())
            } else {
                Err(XlsxError::new(result))
            }
        }
    }

    /// This function can be used to insert a image into a worksheet. The image can be in PNG, JPEG or BMP format:
    /// ```rust
    /// # use xlsxwriter::*;
    /// # fn main() { let _ = run(); }
    /// # fn run() -> Result<(), XlsxError> {
    /// # let workbook = Workbook::new("test-worksheet_insert_image-1.xlsx");
    /// # let mut worksheet = workbook.add_worksheet(None)?;
    /// worksheet.insert_image(2, 1, "images/simple1.png")?;
    /// # workbook.close()
    /// # }
    /// ```
    /// ![Result Image](https://github.com/informationsea/xlsxwriter-rs/raw/master/images/test-worksheet-insert_image-1.png)
    ///
    /// The Worksheet.insert_image_opt() function takes additional optional parameters to position and scale the image, see below.
    ///
    /// ### Note
    /// The scaling of a image may be affected if is crosses a row that has its default height changed due to a font that is larger than the default font size or that has text wrapping turned on. To avoid this you should explicitly set the height of the row using Worksheet.set_row() if it crosses an inserted image.
    ///
    /// BMP images are only supported for backward compatibility. In general it is best to avoid BMP images since they aren't compressed. If used, BMP images must be 24 bit, true color, bitmaps.
    pub fn insert_image(
        &mut self,
        row: WorksheetRow,
        col: WorksheetCol,
        filename: &str,
    ) -> Result<(), XlsxError> {
        unsafe {
            let result = libxlsxwriter_sys::worksheet_insert_image(
                self.worksheet,
                row,
                col,
                CString::new(filename).unwrap().as_c_str().as_ptr(),
            );
            if result == libxlsxwriter_sys::lxw_error_LXW_NO_ERROR {
                Ok(())
            } else {
                Err(XlsxError::new(result))
            }
        }
    }

    /// This function is like Worksheet.insert_image() function except that it takes an optional `ImageOptions` struct to scale and position the image:
    /// ```rust
    /// # use xlsxwriter::*;
    /// # fn main() { let _ = run(); }
    /// # fn run() -> Result<(), XlsxError> {
    /// # let workbook = Workbook::new("test-worksheet_insert_image_opt-1.xlsx");
    /// # let mut worksheet = workbook.add_worksheet(None)?;
    /// worksheet.insert_image_opt(
    ///     2, 1,
    ///    "images/simple1.png",
    ///     &ImageOptions{
    ///         x_offset: 30,
    ///         y_offset: 30,
    ///         x_scale: 0.5,
    ///         y_scale: 0.5,
    ///     }
    /// )?;
    /// # workbook.close()
    /// # }
    /// ```
    /// ![Result Image](https://github.com/informationsea/xlsxwriter-rs/raw/master/images/test-worksheet-insert_image_opt-1.png)
    ///
    /// ### Note
    /// See the notes about row scaling and BMP images in Worksheet.insert_image() above.
    pub fn insert_image_opt(
        &mut self,
        row: WorksheetRow,
        col: WorksheetCol,
        filename: &str,
        opt: &ImageOptions,
    ) -> Result<(), XlsxError> {
        let mut opt_struct = opt.into();
        unsafe {
            let result = libxlsxwriter_sys::worksheet_insert_image_opt(
                self.worksheet,
                row,
                col,
                CString::new(filename).unwrap().as_c_str().as_ptr(),
                &mut opt_struct,
            );
            if result == libxlsxwriter_sys::lxw_error_LXW_NO_ERROR {
                Ok(())
            } else {
                Err(XlsxError::new(result))
            }
        }
    }

    /// This function can be used to insert a image into a worksheet from a memory buffer:
    /// ```rust
    /// # use xlsxwriter::*;
    /// # fn main() { let _ = run(); }
    /// # fn run() -> Result<(), XlsxError> {
    /// # let workbook = Workbook::new("test-worksheet_insert_image_buffer-1.xlsx");
    /// # let mut worksheet = workbook.add_worksheet(None)?;
    /// let data = include_bytes!("../images/simple1.png");
    /// worksheet.insert_image_buffer(0, 0, &data[..])?;
    /// # workbook.close()
    /// # }
    /// ```
    /// See Worksheet.insert_image() for details about the supported image formats, and other image features.
    pub fn insert_image_buffer(
        &mut self,
        row: WorksheetRow,
        col: WorksheetCol,
        buffer: &[u8],
    ) -> Result<(), XlsxError> {
        unsafe {
            let result = libxlsxwriter_sys::worksheet_insert_image_buffer(
                self.worksheet,
                row,
                col,
                buffer.as_ptr(),
<<<<<<< HEAD
                buffer.len() as u64,
=======
                buffer.len().try_into().unwrap(),
>>>>>>> 0a511463
            );
            if result == libxlsxwriter_sys::lxw_error_LXW_NO_ERROR {
                Ok(())
            } else {
                Err(XlsxError::new(result))
            }
        }
    }

    pub fn insert_image_buffer_opt(
        &mut self,
        row: WorksheetRow,
        col: WorksheetCol,
        buffer: &[u8],
        opt: &ImageOptions,
    ) -> Result<(), XlsxError> {
        let mut opt_struct = opt.into();
        unsafe {
            let result = libxlsxwriter_sys::worksheet_insert_image_buffer_opt(
                self.worksheet,
                row,
                col,
                buffer.as_ptr(),
<<<<<<< HEAD
                buffer.len() as u64,
=======
                buffer.len().try_into().unwrap(),
>>>>>>> 0a511463
                &mut opt_struct,
            );
            if result == libxlsxwriter_sys::lxw_error_LXW_NO_ERROR {
                Ok(())
            } else {
                Err(XlsxError::new(result))
            }
        }
    }

    pub fn insert_chart(
        &mut self,
        row: WorksheetRow,
        column: WorksheetCol,
        chart: &Chart,
    ) -> Result<(), XlsxError> {
        unsafe {
            let result =
                libxlsxwriter_sys::worksheet_insert_chart(self.worksheet, row, column, chart.chart);
            if result == libxlsxwriter_sys::lxw_error_LXW_NO_ERROR {
                Ok(())
            } else {
                Err(XlsxError::new(result))
            }
        }
    }

    pub fn merge_range(
        &mut self,
        first_row: WorksheetRow,
        first_col: WorksheetCol,
        last_row: WorksheetRow,
        last_col: WorksheetCol,
        string: &str,
        format: Option<&Format>,
    ) -> Result<(), XlsxError> {
        unsafe {
            let result = libxlsxwriter_sys::worksheet_merge_range(
                self.worksheet,
                first_row,
                first_col,
                last_row,
                last_col,
                CString::new(string).unwrap().as_c_str().as_ptr(),
                format.map(|x| x.format).unwrap_or(std::ptr::null_mut()),
            );
            if result == libxlsxwriter_sys::lxw_error_LXW_NO_ERROR {
                Ok(())
            } else {
                Err(XlsxError::new(result))
            }
        }
    }

    pub fn autofilter(
        &mut self,
        first_row: WorksheetRow,
        first_col: WorksheetCol,
        last_row: WorksheetRow,
        last_col: WorksheetCol,
    ) -> Result<(), XlsxError> {
        unsafe {
            let result = libxlsxwriter_sys::worksheet_autofilter(
                self.worksheet,
                first_row,
                first_col,
                last_row,
                last_col,
            );
            if result == libxlsxwriter_sys::lxw_error_LXW_NO_ERROR {
                Ok(())
            } else {
                Err(XlsxError::new(result))
            }
        }
    }

    pub fn data_validation_cell(
        &mut self,
        row: WorksheetRow,
        col: WorksheetCol,
        validation: &DataValidation,
    ) -> Result<(), XlsxError> {
        unsafe {
            let result = libxlsxwriter_sys::worksheet_data_validation_cell(
                self.worksheet,
                row,
                col,
                &mut validation.to_c_struct().data_validation,
            );
            if result == libxlsxwriter_sys::lxw_error_LXW_NO_ERROR {
                Ok(())
            } else {
                Err(XlsxError::new(result))
            }
        }
    }

    pub fn data_validation_range(
        &mut self,
        first_row: WorksheetRow,
        first_col: WorksheetCol,
        last_row: WorksheetRow,
        last_col: WorksheetCol,
        validation: &DataValidation,
    ) -> Result<(), XlsxError> {
        unsafe {
            let result = libxlsxwriter_sys::worksheet_data_validation_range(
                self.worksheet,
                first_row,
                first_col,
                last_row,
                last_col,
                &mut validation.to_c_struct().data_validation,
            );
            if result == libxlsxwriter_sys::lxw_error_LXW_NO_ERROR {
                Ok(())
            } else {
                Err(XlsxError::new(result))
            }
        }
    }

    pub fn activate(&mut self) {
        unsafe {
            libxlsxwriter_sys::worksheet_activate(self.worksheet);
        }
    }

    pub fn select(&mut self) {
        unsafe {
            libxlsxwriter_sys::worksheet_select(self.worksheet);
        }
    }

    pub fn hide(&mut self) {
        unsafe {
            libxlsxwriter_sys::worksheet_hide(self.worksheet);
        }
    }

    pub fn set_first_sheet(&mut self) {
        unsafe {
            libxlsxwriter_sys::worksheet_set_first_sheet(self.worksheet);
        }
    }

    pub fn freeze_panes(&mut self, row: WorksheetRow, col: WorksheetCol) {
        unsafe {
            libxlsxwriter_sys::worksheet_freeze_panes(self.worksheet, row, col);
        }
    }

    pub fn split_panes(&mut self, vertical: f64, horizontal: f64) {
        unsafe {
            libxlsxwriter_sys::worksheet_split_panes(self.worksheet, vertical, horizontal);
        }
    }

    pub fn set_selection(
        &mut self,
        first_row: WorksheetRow,
        first_col: WorksheetCol,
        last_row: WorksheetRow,
        last_col: WorksheetCol,
    ) {
        unsafe {
            libxlsxwriter_sys::worksheet_set_selection(
                self.worksheet,
                first_row,
                first_col,
                last_row,
                last_col,
            );
        }
    }

    pub fn set_landscape(&mut self) {
        unsafe {
            libxlsxwriter_sys::worksheet_set_landscape(self.worksheet);
        }
    }

    pub fn set_portrait(&mut self) {
        unsafe {
            libxlsxwriter_sys::worksheet_set_portrait(self.worksheet);
        }
    }

    pub fn set_page_view(&mut self) {
        unsafe {
            libxlsxwriter_sys::worksheet_set_page_view(self.worksheet);
        }
    }

    pub fn set_paper(&mut self, paper: PaperType) {
        unsafe {
            libxlsxwriter_sys::worksheet_set_paper(self.worksheet, paper.value());
        }
    }

    pub fn set_header(&mut self, header: &str) -> Result<(), XlsxError> {
        unsafe {
            let result = libxlsxwriter_sys::worksheet_set_header(
                self.worksheet,
                CString::new(header).unwrap().as_c_str().as_ptr(),
            );

            if result == libxlsxwriter_sys::lxw_error_LXW_NO_ERROR {
                Ok(())
            } else {
                Err(XlsxError::new(result))
            }
        }
    }

    pub fn set_footer(&mut self, footer: &str) -> Result<(), XlsxError> {
        unsafe {
            let result = libxlsxwriter_sys::worksheet_set_footer(
                self.worksheet,
                CString::new(footer).unwrap().as_c_str().as_ptr(),
            );

            if result == libxlsxwriter_sys::lxw_error_LXW_NO_ERROR {
                Ok(())
            } else {
                Err(XlsxError::new(result))
            }
        }
    }

    pub fn set_header_opt(
        &mut self,
        header: &str,
        options: &HeaderFooterOptions,
    ) -> Result<(), XlsxError> {
        unsafe {
            let result = libxlsxwriter_sys::worksheet_set_header_opt(
                self.worksheet,
                CString::new(header).unwrap().as_c_str().as_ptr(),
                &mut options.into(),
            );

            if result == libxlsxwriter_sys::lxw_error_LXW_NO_ERROR {
                Ok(())
            } else {
                Err(XlsxError::new(result))
            }
        }
    }

    pub fn set_footer_opt(
        &mut self,
        footer: &str,
        options: &HeaderFooterOptions,
    ) -> Result<(), XlsxError> {
        unsafe {
            let result = libxlsxwriter_sys::worksheet_set_footer_opt(
                self.worksheet,
                CString::new(footer).unwrap().as_c_str().as_ptr(),
                &mut options.into(),
            );

            if result == libxlsxwriter_sys::lxw_error_LXW_NO_ERROR {
                Ok(())
            } else {
                Err(XlsxError::new(result))
            }
        }
    }

    pub fn set_h_pagebreaks(&mut self, breaks: &[WorksheetRow]) -> Result<(), XlsxError> {
        let mut breaks_vec = breaks.to_vec();
        breaks_vec.push(0);
        unsafe {
            let result = libxlsxwriter_sys::worksheet_set_h_pagebreaks(
                self.worksheet,
                breaks_vec.as_mut_ptr(),
            );

            if result == libxlsxwriter_sys::lxw_error_LXW_NO_ERROR {
                Ok(())
            } else {
                Err(XlsxError::new(result))
            }
        }
    }

    pub fn set_v_pagebreaks(&mut self, breaks: &[WorksheetCol]) -> Result<(), XlsxError> {
        let mut breaks_vec = breaks.to_vec();
        breaks_vec.push(0);
        unsafe {
            let result = libxlsxwriter_sys::worksheet_set_v_pagebreaks(
                self.worksheet,
                breaks_vec.as_mut_ptr(),
            );

            if result == libxlsxwriter_sys::lxw_error_LXW_NO_ERROR {
                Ok(())
            } else {
                Err(XlsxError::new(result))
            }
        }
    }

    pub fn print_across(&mut self) {
        unsafe {
            libxlsxwriter_sys::worksheet_print_across(self.worksheet);
        }
    }

    pub fn set_zoom(&mut self, scale: u16) {
        unsafe {
            libxlsxwriter_sys::worksheet_set_zoom(self.worksheet, scale);
        }
    }

    pub fn gridlines(&mut self, option: GridLines) {
        unsafe {
            libxlsxwriter_sys::worksheet_gridlines(self.worksheet, option.value());
        }
    }

    pub fn center_horizontally(&mut self) {
        unsafe {
            libxlsxwriter_sys::worksheet_center_horizontally(self.worksheet);
        }
    }

    pub fn center_vertically(&mut self) {
        unsafe {
            libxlsxwriter_sys::worksheet_center_vertically(self.worksheet);
        }
    }

    pub fn print_row_col_headers(&mut self) {
        unsafe {
            libxlsxwriter_sys::worksheet_print_row_col_headers(self.worksheet);
        }
    }

    pub fn repeat_rows(
        &mut self,
        first_row: WorksheetRow,
        last_row: WorksheetRow,
    ) -> Result<(), XlsxError> {
        unsafe {
            let result =
                libxlsxwriter_sys::worksheet_repeat_rows(self.worksheet, first_row, last_row);
            if result == libxlsxwriter_sys::lxw_error_LXW_NO_ERROR {
                Ok(())
            } else {
                Err(XlsxError::new(result))
            }
        }
    }

    pub fn repeat_columns(
        &mut self,
        first_col: WorksheetCol,
        last_col: WorksheetCol,
    ) -> Result<(), XlsxError> {
        unsafe {
            let result =
                libxlsxwriter_sys::worksheet_repeat_columns(self.worksheet, first_col, last_col);
            if result == libxlsxwriter_sys::lxw_error_LXW_NO_ERROR {
                Ok(())
            } else {
                Err(XlsxError::new(result))
            }
        }
    }

    pub fn print_area(
        &mut self,
        first_row: WorksheetRow,
        first_col: WorksheetCol,
        last_row: WorksheetRow,
        last_col: WorksheetCol,
    ) -> Result<(), XlsxError> {
        unsafe {
            let result = libxlsxwriter_sys::worksheet_print_area(
                self.worksheet,
                first_row,
                first_col,
                last_row,
                last_col,
            );
            if result == libxlsxwriter_sys::lxw_error_LXW_NO_ERROR {
                Ok(())
            } else {
                Err(XlsxError::new(result))
            }
        }
    }

    pub fn fit_to_pages(&mut self, width: u16, height: u16) {
        unsafe {
            libxlsxwriter_sys::worksheet_fit_to_pages(self.worksheet, width, height);
        }
    }

    pub fn set_start_page(&mut self, start_page: u16) {
        unsafe {
            libxlsxwriter_sys::worksheet_set_start_page(self.worksheet, start_page);
        }
    }

    pub fn set_print_scale(&mut self, scale: u16) {
        unsafe {
            libxlsxwriter_sys::worksheet_set_print_scale(self.worksheet, scale);
        }
    }

    pub fn set_right_to_left(&mut self) {
        unsafe {
            libxlsxwriter_sys::worksheet_right_to_left(self.worksheet);
        }
    }

    pub fn set_hide_zero(&mut self) {
        unsafe {
            libxlsxwriter_sys::worksheet_hide_zero(self.worksheet);
        }
    }

    pub fn set_tab_color(&mut self, color: FormatColor) {
        unsafe {
            libxlsxwriter_sys::worksheet_set_tab_color(self.worksheet, color.value());
        }
    }

    pub fn protect(&mut self, password: &str, protection: &Protection) {
        unsafe {
            libxlsxwriter_sys::worksheet_protect(
                self.worksheet,
                CString::new(password).unwrap().as_c_str().as_ptr(),
                &mut protection.into(),
            );
        }
    }

    pub fn outline_settings(
        &mut self,
        visible: bool,
        symbols_below: bool,
        symbols_right: bool,
        auto_style: bool,
    ) {
        unsafe {
            libxlsxwriter_sys::worksheet_outline_settings(
                self.worksheet,
                convert_bool(visible),
                convert_bool(symbols_below),
                convert_bool(symbols_right),
                convert_bool(auto_style),
            )
        }
    }

    pub fn set_default_row(&mut self, height: f64, hide_unused_rows: bool) {
        unsafe {
            libxlsxwriter_sys::worksheet_set_default_row(
                self.worksheet,
                height,
                convert_bool(hide_unused_rows),
            )
        }
    }

    pub fn set_vba_name(&mut self, name: &str) -> Result<(), XlsxError> {
        unsafe {
            let result = libxlsxwriter_sys::worksheet_set_vba_name(
                self.worksheet,
                CString::new(name).unwrap().as_c_str().as_ptr(),
            );

            if result == libxlsxwriter_sys::lxw_error_LXW_NO_ERROR {
                Ok(())
            } else {
                Err(XlsxError::new(result))
            }
        }
    }
}<|MERGE_RESOLUTION|>--- conflicted
+++ resolved
@@ -1,6 +1,5 @@
 use super::{convert_bool, Chart, DataValidation, Format, FormatColor, Workbook, XlsxError};
 use std::ffi::CString;
-use std::convert::TryInto;
 
 #[derive(Debug, Clone, PartialEq, PartialOrd)]
 pub struct DateTime {
@@ -58,17 +57,10 @@
             y_offset: self.y_offset,
             x_scale: self.x_scale,
             y_scale: self.y_scale,
-<<<<<<< HEAD
             description: std::ptr::null_mut(),
             url: std::ptr::null_mut(),
             tip: std::ptr::null_mut(),
             object_position: 0,
-=======
-            object_position: 0,
-            description: std::ptr::null_mut(),
-            url: std::ptr::null_mut(),
-            tip: std::ptr::null_mut(),
->>>>>>> 0a511463
         }
     }
 }
@@ -1097,11 +1089,7 @@
                 row,
                 col,
                 buffer.as_ptr(),
-<<<<<<< HEAD
                 buffer.len() as u64,
-=======
-                buffer.len().try_into().unwrap(),
->>>>>>> 0a511463
             );
             if result == libxlsxwriter_sys::lxw_error_LXW_NO_ERROR {
                 Ok(())
@@ -1125,11 +1113,7 @@
                 row,
                 col,
                 buffer.as_ptr(),
-<<<<<<< HEAD
                 buffer.len() as u64,
-=======
-                buffer.len().try_into().unwrap(),
->>>>>>> 0a511463
                 &mut opt_struct,
             );
             if result == libxlsxwriter_sys::lxw_error_LXW_NO_ERROR {
